# ADR-044: Probabilistic Truth Convergence Through Contradiction Resolution

**Status:** Proposed
<<<<<<< HEAD
**Date:** 2025-01-24 (Updated: 2025-01-25)
=======
**Date:** 2025-10-24
>>>>>>> 93ffa788
**Authors:** System Architecture Team
**Related:** ADR-025 (Dynamic Relationship Vocabulary), ADR-030 (Concept Deduplication), ADR-032 (Confidence Thresholds), **ADR-045 (Unified Embedding Generation - DEPENDENCY)**, ADR-046 (Grounding-Aware Vocabulary Management)

## Context

### The ADR-044/045/046 Trio

This ADR is part of a three-part system for truth convergence in the knowledge graph:

| ADR | Focus | Purpose |
|-----|-------|---------|
| **ADR-044** | **Theory** | Probabilistic truth convergence through grounding strength |
| **ADR-045** | **Storage** | Unified embedding generation infrastructure |
| **ADR-046** | **Management** | Vocabulary lifecycle with grounding awareness |

**Implementation Order:** ADR-045 → ADR-044 → ADR-046

---

### The Problem of Contradictory Truth

During documentation maintenance (2025-10-24), a practical contradiction was discovered in the knowledge graph:

**Initial state:**
- Concept: "System uses Neo4j"
- Evidence: Multiple documentation sources, architecture diagrams, code references
- Relationships: SUPPORTS edges from various concepts

**New information:**
- Concept: "System uses Apache AGE + PostgreSQL"
- Evidence: Current codebase (`age_client.py`), ADR-016 migration decision
- Relationship: CONTRADICTS "System uses Neo4j"

**The Resolution Question:** Which truth is "more fundamental"? Which should the system present as authoritative?

### Philosophical Grounding: Gödel's Incompleteness & Evolutionary Fitness

Our knowledge graph is a **mathematical construct**:
- Nodes and edges form a complex relational equation
- Evidence text, relationship labels, embeddings are mathematical expressions
- **Gödel's incompleteness theorems apply:** No system can be both complete and consistent

**Implication:** We cannot achieve perfect, unchanging truth. We can only approach a "more fundamental" truth through evidence accumulation and statistical confidence.

### Connection to Darwin-Gödel Machines

This design draws direct inspiration from the **Darwin Gödel Machine** (Zhang et al., 2025, arXiv:2505.22954) - a self-improving system that combines Gödel's self-referential proof-based optimization with Darwin's empirical evolutionary selection.

**The critical insight from DGM:**

The original Gödel Machine (Schmidhuber, 2007) required **formal mathematical proof** that each self-modification improves the system - impractical in real-world scenarios.

The Darwin Gödel Machine relaxes this requirement: Instead of theoretical proof, it uses **empirical evidence from experiments** to demonstrate that changes improve performance.

**Direct parallel to our system:**

| Darwin Gödel Machine | Our Truth Convergence System |
|---------------------|------------------------------|
| Modifies its own code | Modifies knowledge representation |
| Empirical validation via coding benchmarks | Empirical validation via edge weight analysis |
| Fitness = performance on tasks | Fitness = `grounding_strength` (0.0-1.0) |
| Keeps changes that improve benchmark scores | Queries filter by grounding_strength threshold |
| Rejects changes that hurt performance | Filters concepts with grounding_strength < 0.20 from default queries |
| Reversible (can revert bad changes) | Reversible (grounding recalculates as evidence shifts) |

**In our context:**
- **External system = Real world:** Documents, code, architecture decisions provide empirical evidence
- **Fitness function = grounding_strength:** Concepts with grounding_strength < 0.20 empirically fail fitness test
- **Evolutionary selection:** Low-grounding concepts filtered from default query results (grounding_strength < 0.20)
- **Self-modification:** Graph structure evolves based on statistical evidence, not programmer assertions
- **Empirical validation:** No attempt to "prove" a concept is wrong - just measure support/contradict weight balance

**Key quote from DGM paper:**
> "The DGM relaxes the Gödel Machine's impractical requirement of theoretically proving that a change will improve the system, instead requiring empirical evidence from experiments."

**Our application:**
> We relax the requirement of formally proving a concept is "false," instead requiring empirical evidence (grounding_strength < 0.20, i.e., <20% support) that the concept conflicts with observed reality.

**Critical differences:**
- Darwin-Gödel machines modify their *own code* (meta-learning)
- Our system modifies its *knowledge representation* (epistemic evolution)
- DGM proves changes through benchmark performance
- We prove changes through edge count statistics
- Both systems share: **empirical validation over formal proof**

This is **evolutionary epistemology** - knowledge evolves through statistical fitness selection, not deterministic rules.

### Ecological Metaphor: Concepts as Competing Species

We have, essentially, **an ecology of concepts that compete for grounding support from the environment**:

**Environmental niche:** The "external system" provides evidence through document ingestion
- New documents = environmental changes
- Evidence instances = resources (food)
- SUPPORTS edges = symbiotic relationships
- CONTRADICTS edges = competitive relationships

**Evolutionary competition:**
- **"System uses Neo4j"** and **"System uses Apache AGE"** compete for the same ecological niche
- Initially, Neo4j concept has strong support (12 SUPPORTS edges) - it's dominant (grounding_strength = 1.0)
- Apache AGE concept emerges with contradictory evidence (47 CONTRADICTS edges against Neo4j)
- Neo4j concept's fitness drops: `grounding_strength = 0.232` (23% support) → falls below survival threshold
- Apache AGE concept becomes dominant in the ecosystem (grounding_strength = 0.901)

**Natural selection mechanism:**
- Fitness function = grounding_strength (continuous 0.0-1.0)
- Selection pressure = 0.20 threshold (20% minimum support)
- Survival = concepts with grounding_strength ≥ 0.20 appear in default query results
- Filtering = concepts with grounding_strength < 0.20 excluded from default queries (but still findable)

**Key insight:** We're not programming truth - we're letting truth emerge from competitive evolutionary pressure based on evidence accumulation.

**Unlike biological evolution:**
- "Filtered" concepts aren't deleted (non-destructive filtering)
- Can reappear in results if environment changes (Neo4j might return for multi-region architecture)
- Fitness is recalculated continuously at every query - always reflects current evidence

This is **conceptual Darwinism** - ideas survive based on their fit with observable reality, not programmer assertions.

### Information-Theoretic Foundations

Beyond the philosophical and evolutionary metaphors, this approach is grounded in established information theory and statistical practice. When we measure contradiction ratios, we're not arbitrarily choosing metrics - we're quantifying uncertainty reduction and signal detection in a way that has deep connections to Shannon's information theory and Bayesian reasoning.

**Entropy reduction as truth convergence:** In information-theoretic terms, high contradiction represents high entropy - significant uncertainty about whether a concept reflects reality. When "System uses Neo4j" has 12 SUPPORTS and 47 CONTRADICTS edges, the system is in a high-entropy state: query results are uncertain, and users receive conflicting information. Filtering the Neo4j concept (grounding_strength = 0.232 < 0.20 threshold) from default queries reduces entropy by collapsing the uncertainty - the system now confidently presents "System uses Apache AGE" as the dominant truth. This isn't arbitrary pruning; it's entropy minimization based on empirical evidence.

**Bayesian updating through edge accumulation:** Each ingested document provides new evidence in the form of SUPPORTS or CONTRADICTS edges. The graph effectively performs continuous Bayesian updating without explicit probability calculations. When grounding_strength drops to 0.20, we have strong posterior evidence (4:1 ratio of contradictions-to-supports) that the concept conflicts with observable reality. This threshold choice - corresponding to approximately 1.28 standard deviations - isn't pulled from thin air. It represents a standard confidence level used across statistical practice, from quality control to hypothesis testing. We're asking: "Is the evidence preponderance strong enough to warrant filtering?" At 4:1 contradictions-to-supports, the answer becomes statistically compelling.

**Signal-to-noise as fitness:** The grounding_strength can be understood as a signal-to-noise ratio. A concept with low contradictions (high support) has strong signal relative to noise (grounding_strength → 1.0). A concept with high contradictions (low support) has poor signal-to-noise (grounding_strength → 0.0) and should be filtered from query results. This isn't subjective judgment - it's quantifiable information quality measurement. The fitness function `grounding_strength = support_weight / total_weight` directly measures how well a concept's signal stands above the noise of contradictory evidence.

**Mutual information and concept relationships:** CONTRADICTS edges aren't just negative relationships - they carry information about concept incompatibility. High mutual information between "System uses Neo4j" and "System uses Apache AGE" (through strong CONTRADICTS edges) tells us these concepts occupy the same semantic niche and cannot both be true. The optional agent context uses this mutual information to reason about which concept better fits the evidence landscape, performing a form of information-theoretic model selection.

**Kolmogorov complexity and Occam's razor:** Maintaining contradictory concepts in query results increases the system's Kolmogorov complexity - the minimal description length needed to represent the knowledge state. When we filter one concept based on low grounding_strength (< 0.20), we're applying Occam's razor: the simpler explanation (one true state: Apache AGE) is preferred over the complex explanation (both might be true, context-dependent). This principle, formalized by Kolmogorov, isn't just philosophical - it's a practical heuristic for avoiding overfitting to noisy data.

**Why this isn't ad-hoc:** Contrast this with typical RAG systems that use similarity thresholds like 0.7 or 0.75 with little justification beyond "it worked in our tests." Our 0.20 grounding_strength threshold is defensible because it corresponds to established statistical practice (1.28σ), requires strong evidence ratio (4:1 contradictions-to-supports), and can be empirically validated through A/B testing. Could it be 0.15 or 0.30 for specific domains? Certainly - and that would be domain-specific tuning within a theoretically sound framework, not arbitrary parameter fiddling.

**Reversibility as epistemic humility:** The non-destructive query-time filtering approach acknowledges a fundamental information-theoretic reality: we're operating under incomplete information. Gödel proved that no system can be both complete and consistent; we're adding the practical corollary that no knowledge graph can be both comprehensive and correct. Evidence arrival is path-dependent and temporally ordered. Deleting concepts assumes certainty we cannot have; filtering them from default queries acknowledges we're making the best decision given current evidence, while remaining open to future evidence that shifts the balance. This is information-theoretically sound: we preserve information (all concepts remain in graph) while reducing query entropy (filtering low-grounding concepts from default results).

### Current System Behavior

**What happens now:**
1. System ingests "Neo4j" references → creates concepts with high confidence
2. System ingests "Apache AGE" references → creates new concepts
3. LLM may create CONTRADICTS edges between them
4. **Both remain in the graph with equal standing**
5. Query results may return contradictory information
6. No mechanism to determine which is "more true"

**Result:** The graph faithfully represents what was ingested, but provides no guidance on which information reflects current reality.

### The Traditional Approaches (And Why They Fail)

**1. Temporal ordering ("newest wins"):**
- ❌ Outdated information can be accidentally re-ingested
- ❌ Doesn't account for evidence strength
- ❌ What if we ingest historical documents about Neo4j after migrating to AGE?

**2. Source authority ("official docs override"):**
- ❌ Requires manual source ranking
- ❌ What if official docs lag behind reality?
- ❌ Doesn't scale to diverse document types

**3. Delete contradicted concepts:**
- ❌ **Catastrophic information loss**
- ❌ Irreversible if truth shifts again
- ❌ Loses historical context

**4. Manual curation:**
- ❌ Doesn't scale
- ❌ Defeats purpose of automated knowledge extraction
- ❌ Requires constant human intervention

## Decision

### Implement Query-Time Grounding Strength Calculation

**Core Principle:** Truth emerges from statistical preponderance of evidence, calculated dynamically at query time, not stored as static labels.

**Update 2025-01-25:** This ADR now depends on **ADR-045 (Unified Embedding Generation)**, which must be implemented first to enable embedding-based grounding calculation.

**Key insight:** Rather than marking concepts as "IRRELEVANT" (static, binary, query-exclusion problem), we calculate a continuous **grounding_strength** score (0.0-1.0) based on current edge weights whenever the concept is queried.

### Refined Approach: Embedding-Based Edge Semantics (2025-01-25)

**Discovery:** During implementation planning, we found that **binary polarity classification (positive/negative) is too reductive** for the 64 edge types in production (30 builtin + 34 LLM-generated).

**Key findings:**
1. System has **8 semantic categories** of relationships (evidential, logical, causal, structural, similarity, temporal, functional, meta)
2. LLM dynamically creates new edge types (34 types with 100% embedding coverage)
3. Builtin types lack embeddings (0/30 have embeddings - solved by ADR-045)
4. Hard-coding edge polarity doesn't scale with vocabulary expansion (ADR-032)

**Solution: Embedding-based semantic similarity instead of hard-coded polarity**

Rather than manually classifying each edge type as "positive" or "negative" for grounding, we use **semantic similarity in embedding space** to prototypical edge types:

```python
# For each incoming edge, calculate similarity to prototypes
support_similarity = cosine_similarity(edge_embedding, SUPPORTS_embedding)
contradict_similarity = cosine_similarity(edge_embedding, CONTRADICTS_embedding)

# Weight by confidence and semantic similarity
if support_similarity > contradict_similarity:
    support_weight += edge.confidence * support_similarity
else:
    contradict_weight += edge.confidence * contradict_similarity
```

**Advantages over binary polarity:**
- ✅ Works with **any edge type** (even brand new LLM-generated ones)
- ✅ **No manual classification** needed
- ✅ **Continuous spectrum** (ENHANCES vs SUPPORTS vs FOUNDATION_FOR weighted differently)
- ✅ **Future-proof** for vocabulary expansion
- ✅ **Semantically nuanced** (embedding space captures meaning)

**Prerequisites (ADR-045):**
1. All vocabulary types must have embeddings
2. Unified embedding generation system for cold start
3. Ability to regenerate embeddings when model changes

### Mechanism: Dynamic Grounding Strength Computation

**1. Calculate Grounding Strength (Query-Time)**

For any concept node, calculate grounding strength using edge confidence scores:

```python
# Sum confidence scores (force magnitude), not just count edges
support_weight = sum(confidence for edge in incoming SUPPORTS relationships)
contradict_weight = sum(confidence for edge in incoming CONTRADICTS relationships)
total_weight = support_weight + contradict_weight

# Grounding strength = proportion of support vs total evidence
grounding_strength = support_weight / total_weight if total_weight > 0 else 1.0
# Default 1.0 = no contradictions = assume well-grounded
```


**Why grounding_strength, not "irrelevant" marking:**

**Problems with static marking:**
- ❌ **Query paradox:** If we exclude marked concepts, how do we find them to re-evaluate?
- ❌ **Stale state:** Marking freezes a point-in-time decision, but edges keep accumulating
- ❌ **Binary thinking:** Concept is either relevant or not - but truth is continuous
- ❌ **Computational waste:** Agent introspection needed every mark/unmark operation

**Advantages of dynamic calculation:**
- ✅ **Always current:** Reflects latest edge weights at query time
- ✅ **Continuous score:** 0.0 (contradicted) to 1.0 (supported), not binary
- ✅ **Query-time filtering:** `WHERE grounding_strength >= 0.20` (adjustable threshold)
- ✅ **Always findable:** Lower threshold to find weakly-grounded concepts
- ✅ **Self-updating:** New edges automatically affect score
- ✅ **Pure mathematics:** No agent needed for score calculation

**Example showing grounding_strength:**

| Edges | Support Weight | Contradict Weight | Grounding Strength | Interpretation |
|-------|----------------|-------------------|-------------------|----------------|
| 12 S, 47 C | 10.2 | 33.84 | 10.2/44.04 = **0.232** | Weakly grounded (23%) |
| 47 S, 12 C | 33.84 | 10.2 | 33.84/44.04 = **0.768** | Well grounded (77%) |
| 50 S, 5 C | 42.0 | 4.2 | 42.0/46.2 = **0.909** | Strongly grounded (91%) |
| 5 S, 50 C | 4.2 | 42.0 | 4.2/46.2 = **0.091** | Contradicted (9%) |

**Why weighted, not counted:**

Edges have **direction** (FROM → TO) and **magnitude** (confidence: 0.0-1.0). To properly calculate statistical distributions, we need **force vectors**, not binary counts:

- **Binary counting** (wrong): 47 contradictions = 47.0 total force
- **Weighted summing** (correct): 47 contradictions with avg confidence 0.72 = 33.84 total force

Weighted approach is more statistically sound:
- Gives continuous variable (suitable for normal distribution)
- Weak contradictions (confidence < 0.6) don't overwhelm strong supports
- Strong contradictions (confidence > 0.9) appropriately dominate
- Aligns with information-theoretic grounding (confidence = information content)

**2. Query-Time Filtering with Adjustable Threshold**

Default queries filter by minimum grounding strength:

```cypher
WHERE grounding_strength >= 0.20  // Default: exclude concepts with <20% support
```

**Why 20% (0.20) threshold?**
- Inverse of 80% contradiction ratio (1.0 - 0.80 = 0.20)
- Corresponds to ~1.28σ in normal distribution
- Represents clear statistical signal while avoiding noise
- Requires 4:1 ratio of contradictions to supports (strong evidence shift)
- **Adjustable per query:** Can lower to 0.10 or raise to 0.50 based on needs

**3. Optional Agent-Based Context (For LLM Queries)**

When presenting weakly-grounded concepts to LLMs, optionally include agent-generated context:

```
Agent retrieves:
  - Weakly-grounded concept (grounding_strength < 0.20)
  - All adjacent CONTRADICTS edges
  - All adjacent SUPPORTS edges
  - Evidence text from all instances
  - Source documents and dates

Agent provides context:
  "Given evidence that:
   - Neo4j mentioned in 12 documents (2025-10-01 to 2025-10-08)
   - Apache AGE mentioned in 47 documents (2025-10-10 to 2025-01-24)
   - ADR-016 states migration occurred 2025-10-09
   - Current codebase uses age_client.py, not neo4j_client.py

   Context: 'System uses Neo4j' has grounding_strength of 0.232 (23% support)
   Interpretation: Temporal evidence + codebase verification suggests this
   represents historical state, not current architecture.
   Confidence: 0.95"
```

**Agent's new role:**
- ❌ Does NOT mark concepts as irrelevant
- ❌ Does NOT modify graph structure
- ✅ Provides explanatory context for weakly-grounded concepts
- ✅ Helps LLMs synthesize accurate responses
- ✅ Optional enhancement - queries work without agent

**LLM query pattern with agent context:**

```
Presupposition: The following concepts have weak grounding in evidence:

Concept: "System uses Neo4j"
- Grounding strength: 0.232 (23% support, 77% contradiction)
- Context: Represents historical state (pre-2025-10-09 migration)
- Current alternative: "System uses Apache AGE + PostgreSQL" (grounding: 0.901)

Given this context, synthesize the best possible true statement about:
"What database does the system use?"

Expected response: "The system currently uses Apache AGE + PostgreSQL.
It previously used Neo4j but migrated in October 2025 per ADR-016."
```

**Key insight:** Agent provides interpretive context, but the **grounding_strength calculation is pure mathematics** - no agent needed for the core filtering mechanism.

### Bounded Rationality: Query Depth Constraints

**The Frame Problem:** When calculating grounding strength, where do we stop recursive evaluation?

**Herbert Simon's bounded rationality:** Agents (human or computational) cannot optimize globally due to:
- Computational limits (time, memory, processing power)
- Incomplete information (can't know everything)
- Cognitive/architectural constraints (must decide with partial knowledge)

**Direct parallel:** Just as humans can't consider every consequence before stepping (microorganisms harmed, butterfly effects, infinite causal chains), our system can't recursively evaluate grounding strength through the entire graph.

#### The Recursive Depth Explosion

**Depth 0 (Trivial):** Return concept without considering any edges
```
Complexity: O(1)
Information: None (just the concept label)
```

**Depth 1 (Current Design):** Calculate grounding_strength from direct edges only
```
grounding_strength = support_weight / total_weight

Complexity: O(|incoming_edges|)
Information: Direct evidence from adjacent concepts
Decision: Pragmatic - bounded computation, sufficient signal
```

**Depth 2 (Recursive):** Weight edges by grounding_strength of source concepts
```
# Edge weight influenced by source concept's grounding
weighted_support = sum(
    edge.confidence * source_concept.grounding_strength
    for edge in SUPPORTS edges
)

Complexity: O(|edges| × |edges_per_adjacent_concept|)
Information: Evidence + quality of evidence sources
Problems:
  - Must calculate grounding for N adjacent concepts first
  - Each adjacent concept may have M edges to evaluate
  - N × M quickly becomes large
```

**Depth 3+ (Unbounded):** Recursively evaluate grounding of supporting concepts
```
Complexity: O(|edges|^depth) - exponential explosion
Problems:
  ✗ Cycles: A supports B supports C supports A → infinite recursion
  ✗ Branching: Each concept has multiple supports, tree explodes
  ✗ Termination: When to stop? Need global knowledge (Gödelian barrier)
  ✗ Query latency: Milliseconds → seconds → minutes → timeout
```

**Example explosion:**
```
Depth 1: Concept has 10 edges → 10 evaluations
Depth 2: Each edge source has 10 edges → 10 × 10 = 100 evaluations
Depth 3: Each depth-2 concept has 10 edges → 10 × 10 × 10 = 1,000 evaluations
Depth 4: → 10,000 evaluations
Depth 5: → 100,000 evaluations (likely timeout)
```

**Your analogy:** "Imagine if I had to consider what I would harm with every step I took."
- Depth 1: "Is the ground stable?" (local, practical)
- Depth 2: "Are the molecules in the ground stable?" (getting theoretical)
- Depth 3: "Are the quarks in those molecules stable?" (absurd for walking)
- Depth ∞: Complete knowledge of all consequences (impossible, Gödelian)

#### OpenCypher Query Depth Rules

**Rule 1: Default to Depth 1 (Direct Edges Only)**

All grounding_strength calculations use direct SUPPORTS/CONTRADICTS edges:

```cypher
// Standard grounding calculation: depth=1
MATCH (c:Concept)
OPTIONAL MATCH (c)<-[s:SUPPORTS]-()
OPTIONAL MATCH (c)<-[d:CONTRADICTS]-()
WITH c,
     reduce(sum = 0.0, e IN collect(s) | sum + coalesce(e.confidence, 0.8)) as support_weight,
     reduce(sum = 0.0, e IN collect(d) | sum + coalesce(e.confidence, 0.8)) as contradict_weight
WITH c,
     support_weight,
     contradict_weight,
     CASE
       WHEN support_weight + contradict_weight > 0
       THEN support_weight / (support_weight + contradict_weight)
       ELSE 1.0
     END as grounding_strength
RETURN c, grounding_strength
```

**Rationale:**
- O(|edges|) complexity - scales linearly
- Query completes in milliseconds even with thousands of concepts
- Sufficient signal: direct evidence is strongest signal
- Bounded computation: doesn't require graph-wide traversal

**Rule 2: Maximum Traversal Depth = 3 Hops (For Path Queries)**

When finding paths between concepts (not grounding calculation), limit traversal:

```cypher
// Path finding: max depth 3
MATCH path = (c1:Concept)-[*1..3]-(c2:Concept)
WHERE c1.concept_id = $source_id
  AND c2.concept_id = $target_id
RETURN path
LIMIT 10

// NOT THIS (unbounded):
MATCH path = (c1:Concept)-[*]-(c2:Concept)  // ✗ Can explode to entire graph
```

**Rationale:**
- Depth 3 allows: A → B → C → D (sufficient for most conceptual relationships)
- Beyond depth 3: relationship is too indirect to be meaningful
- Prevents graph-wide traversal (could hit thousands of nodes)

**Rule 3: Use LIMIT Aggressively**

Always limit result sets to prevent runaway queries:

```cypher
// Good: limited result set
MATCH (c:Concept)
WHERE grounding_strength >= 0.20
RETURN c
LIMIT 1000  // Maximum 1000 concepts returned

// Bad: unbounded
MATCH (c:Concept)
RETURN c  // ✗ Could return millions of nodes
```

**Rationale:**
- Even O(n) queries become expensive with large n
- Application layer pagination (1000 per page) prevents memory exhaustion
- User can't process 10,000+ results anyway (cognitive bounded rationality)

**Rule 4: Avoid Recursive CTEs for Grounding**

Do NOT use recursive common table expressions for grounding calculations:

```cypher
// ✗ AVOID: Recursive grounding (depth=N, unbounded)
WITH $concept_id as root_id
CALL {
  WITH root_id
  MATCH (c:Concept {concept_id: root_id})
  OPTIONAL MATCH (c)<-[s:SUPPORTS]-(source:Concept)
  // Recursively calculate source grounding... → UNBOUNDED
  RETURN c, grounding
}
RETURN c, grounding
```

**Why avoid:**
- Triggers exponential traversal (O(edges^depth))
- Cycle detection adds complexity and overhead
- Termination conditions hard to define correctly
- Query optimizer can't predict runtime

**Alternative:** If recursive grounding is truly needed (rare), implement iteratively:
```python
# Python application layer: iterative depth-limited grounding
def calculate_recursive_grounding(concept_id, max_depth=2):
    """Calculate grounding with limited recursion."""
    visited = set()

    def recurse(cid, depth):
        if depth > max_depth or cid in visited:
            return 1.0  # Default grounding
        visited.add(cid)

        # Calculate depth-1 grounding via query
        direct_grounding = query_direct_grounding(cid)

        if depth == max_depth:
            return direct_grounding

        # Weight by source concept grounding (depth+1)
        support_sources = query_support_sources(cid)
        weighted_support = sum(
            edge.confidence * recurse(source.id, depth + 1)
            for source in support_sources
        )

        # Similar for contradictions...
        return weighted_support / total_weight

    return recurse(concept_id, depth=0)
```

**Rule 5: Cycle Detection Required for Depth > 1**

If implementing recursive queries, MUST track visited nodes:

```cypher
// Depth 2 with cycle prevention
WITH $concept_id as root_id
MATCH (c:Concept {concept_id: root_id})<-[s:SUPPORTS]-(source:Concept)
WHERE source.concept_id <> root_id  // Prevent immediate cycle
OPTIONAL MATCH (source)<-[s2:SUPPORTS]-(source2:Concept)
WHERE source2.concept_id NOT IN [root_id, source.concept_id]  // Prevent cycles
WITH c, source, collect(s2) as source_edges
// ... calculate weighted grounding ...
```

**Rationale:**
- Graph has cycles: A supports B supports A (common in knowledge graphs)
- Without cycle detection: infinite recursion or exponential duplication
- Cycle tracking overhead: O(visited_nodes) memory per query
- Trade-off: correctness vs complexity

#### Complexity Analysis Summary

| Depth | Complexity | Query Time (1000 concepts) | Use Case |
|-------|-----------|---------------------------|----------|
| 0 | O(1) | <1ms | Concept lookup only |
| 1 | O(E) | 10-50ms | **Default: grounding_strength** |
| 2 | O(E × E_adj) | 100-500ms | Advanced: weighted grounding |
| 3 | O(E³) | 1-10 seconds | Rare: deep path analysis |
| 4+ | O(E^depth) | 10+ seconds → timeout | **Avoid: computationally infeasible** |

Where:
- E = average edges per concept (~10-50 in typical knowledge graphs)
- E_adj = average edges per adjacent concept

**Practical implications:**
- Depth 1 (current design): Handles 1M+ concepts with subsecond queries
- Depth 2 (future): Requires caching or async processing
- Depth 3+: Only for offline analysis, not real-time queries

#### Design Decision: Depth=1 as Pragmatic Optimum

**Why depth=1 is sufficient:**

✅ **Direct edges carry strongest signal:**
- Evidence instances directly reference this concept
- Confidence scores reflect extraction quality
- SUPPORTS/CONTRADICTS edges explicitly created by LLM

✅ **Higher depths add noise, not signal:**
- Depth 2: "Concepts that support concepts that support this concept"
- Information dilution: indirect relationships are weaker
- Transitive support isn't necessarily meaningful

✅ **Computational feasibility:**
- O(edges) scales to millions of concepts
- Query completes in <100ms for typical graphs
- No cycle detection needed

✅ **Aligns with human cognition:**
- Humans evaluate claims based on direct evidence
- We don't recursively validate the validator's validator's validator
- **Bounded rationality:** Direct evidence is practical decision-making basis

**Sutton's bitter lesson applied:**
- ✅ Computational method: Simple depth=1 force vector summing
- ✅ Scales with compute: More edges = better signal (doesn't require deeper reasoning)
- ❌ Human-like reasoning: Recursive "how credible is my source?" requires complex logic

**Trade-off acknowledged:**
- Lose: Ability to weight edges by source concept quality
- Gain: Practical, scalable, real-time grounding calculations
- Future: Can add depth=2 as optional enhancement (cached, async)

#### Future: Depth=2 as Optional Enhancement

If depth=1 proves insufficient (rare), consider depth=2 with strict constraints:

```cypher
// Depth-2 grounding (optional, future)
// Step 1: Calculate depth-1 grounding for all concepts (cached)
// Step 2: Use cached values to weight edges

MATCH (c:Concept {concept_id: $concept_id})
OPTIONAL MATCH (c)<-[s:SUPPORTS]-(source:Concept)
OPTIONAL MATCH (c)<-[d:CONTRADICTS]-(contra:Concept)

// Use pre-cached grounding_strength from depth-1 calculation
WITH c,
     collect({
       edge: s,
       source_grounding: source.grounding_strength_cached
     }) as support_edges,
     collect({
       edge: d,
       source_grounding: contra.grounding_strength_cached
     }) as contradict_edges

// Weight edges by source concept grounding
WITH c,
     reduce(sum = 0.0, item IN support_edges |
       sum + coalesce(item.edge.confidence, 0.8) * coalesce(item.source_grounding, 1.0)
     ) as weighted_support,
     reduce(sum = 0.0, item IN contradict_edges |
       sum + coalesce(item.edge.confidence, 0.8) * coalesce(item.source_grounding, 1.0)
     ) as weighted_contradict

RETURN c,
       weighted_support / (weighted_support + weighted_contradict) as grounding_strength_depth2
```

**Requirements for depth=2:**
- Must cache depth-1 grounding_strength for all concepts (materialized view)
- Cache invalidation on edge changes (complexity overhead)
- A/B test vs depth=1 to verify improvement justifies cost
- Only enable if depth=1 demonstrably insufficient

**Expected outcome:** Depth=1 will be sufficient for 95%+ of use cases.

### Automatic Reversibility Through Continuous Calculation

**Scenario:** New evidence reverses the grounding strength

**Example:**
1. "System uses Neo4j" has `grounding_strength = 0.232` (weakly grounded)
2. Later, 50 new documents describe "Neo4j cluster for HA" (future architecture)
3. New SUPPORTS edges shift the balance
4. Recalculated: `grounding_strength = 0.851` (now well-grounded)

**Automatic behavior:**
- ✅ **No manual re-evaluation needed** - grounding_strength recalculates at every query
- ✅ **No state management** - no marking/unmarking operations
- ✅ **Always current** - reflects latest edge weights immediately
- ✅ **No cascading updates** - each concept's score is independent

**Query behavior changes automatically:**

```cypher
// When grounding_strength was 0.232 (below 0.20 threshold)
WHERE grounding_strength >= 0.20
// Concept excluded from results

// After new evidence, grounding_strength becomes 0.851
WHERE grounding_strength >= 0.20
// Concept now included in results - automatically!
```

**Historical queries still work:**

```cypher
// View all concepts regardless of grounding
WHERE grounding_strength >= 0.0  // Include everything

// View only weakly-grounded concepts (for analysis)
WHERE grounding_strength < 0.20  // Show contradicted concepts

// View grounding strength evolution (if we add temporal tracking)
RETURN c.label,
       grounding_strength_current,
       grounding_strength_30_days_ago,
       grounding_strength_delta
```

**No state management needed:**
- No IRRELEVANT → REINSTATED transitions
- No dated markers (marked_irrelevant_date, reinstated_date)
- No agent reasoning stored
- Just pure mathematical calculation from current edge weights

## Implementation

### Phase 1: Detection & Metrics (Immediate)

**1. Grounding Strength Query (Standard Pattern):**

```cypher
// Calculate grounding_strength for all concepts
MATCH (c:Concept)
OPTIONAL MATCH (c)<-[s:SUPPORTS]-()
OPTIONAL MATCH (c)<-[d:CONTRADICTS]-()
WITH c,
     collect(s) as support_edges,
     collect(d) as contradict_edges
WITH c,
     support_edges,
     contradict_edges,
     reduce(sum = 0.0, edge IN support_edges | sum + coalesce(edge.confidence, 0.8)) as support_weight,
     reduce(sum = 0.0, edge IN contradict_edges | sum + coalesce(edge.confidence, 0.8)) as contradict_weight,
     size(support_edges) as support_count,
     size(contradict_edges) as contradict_count
WITH c,
     support_weight,
     contradict_weight,
     support_count,
     contradict_count,
     support_weight + contradict_weight as total_weight,
     CASE
       WHEN support_weight + contradict_weight > 0
       THEN support_weight / (support_weight + contradict_weight)
       ELSE 1.0  // No contradictions = assume well-grounded
     END as grounding_strength
WHERE total_weight > 3.0  // Minimum weight for statistical significance
  AND grounding_strength >= 0.20  // Default threshold: 20% support minimum
RETURN c.label,
       c.concept_id,
       support_count,
       contradict_count,
       round(support_weight * 100) / 100 as support_weight,
       round(contradict_weight * 100) / 100 as contradict_weight,
       round(grounding_strength * 1000) / 1000 as grounding_strength
ORDER BY grounding_strength ASC, contradict_weight DESC
```

**Key features:**
- Uses `reduce()` to sum edge confidence scores, not `count()`
- Falls back to 0.8 if confidence missing (backward compatibility)
- Minimum weight threshold (3.0) instead of minimum count (5)
- `grounding_strength` = support_weight / total_weight (continuous 0.0-1.0)
- Adjustable threshold: change 0.20 to query different confidence levels

**2. Find weakly-grounded concepts (for analysis):**

```cypher
// Find concepts with low grounding (potential contradictions)
MATCH (c:Concept)
OPTIONAL MATCH (c)<-[s:SUPPORTS]-()
OPTIONAL MATCH (c)<-[d:CONTRADICTS]-()
WITH c,
     reduce(sum = 0.0, e IN collect(s) | sum + coalesce(e.confidence, 0.8)) as support_weight,
     reduce(sum = 0.0, e IN collect(d) | sum + coalesce(e.confidence, 0.8)) as contradict_weight
WITH c,
     support_weight,
     contradict_weight,
     CASE
       WHEN support_weight + contradict_weight > 0
       THEN support_weight / (support_weight + contradict_weight)
       ELSE 1.0
     END as grounding_strength
WHERE grounding_strength < 0.20  // Weakly grounded
  AND support_weight + contradict_weight > 3.0  // Minimum significance
RETURN c.label,
       grounding_strength,
       support_weight,
       contradict_weight
ORDER BY grounding_strength ASC
```

**3. No concept properties needed:**

Concepts remain unchanged - no status field, no marking dates. Grounding strength is computed purely from edges at query time.

**4. API endpoints:**
- `GET /admin/grounding-analysis` - List weakly-grounded concepts
- `POST /admin/agent-context/{concept_id}` - Generate agent interpretation (optional)
- `GET /concepts?min_grounding=0.20` - Query with custom threshold

### Phase 2: Agent Context Generation (Optional Enhancement)

**Context Generation Agent prompt:**

```
You are providing interpretive context for a weakly-grounded concept in a knowledge graph.

Concept: {label}
Grounding strength: {grounding_strength} ({percent}% support)
Support weight: {support_weight} (from {support_count} edges)
Contradict weight: {contradict_weight} (from {contradict_count} edges)

Evidence supporting this concept:
{formatted_support_evidence}

Evidence contradicting this concept:
{formatted_contradict_evidence}

Source documents:
{document_list_with_dates}

Your task:
1. Analyze the temporal pattern (is this historical vs current?)
2. Assess evidence quality (which evidence is more authoritative?)
3. Identify the most likely alternative concept (higher grounding)
4. Provide context that helps an LLM synthesize accurate responses

Provide:
- Interpretation: 2-3 sentence explanation grounded in evidence
- Alternative concept: {concept_label} (grounding: {grounding_strength})
- Temporal context: "Historical" | "Current" | "Future" | "Context-dependent"
- Confidence: 0.0-1.0

Format response as JSON.
```

**Agent uses:**
- OpenAI GPT-4o or Anthropic Claude Sonnet 4
- Temperature: 0.1 (low, for consistency)
- Max tokens: 500
- Retrieves up to 50 evidence instances per concept

**Key difference from marking approach:**
- Agent does NOT make binary decisions (mark/don't mark)
- Agent provides interpretive context for LLMs to use
- Agent output is optional enhancement, not required for filtering
- Grounding strength calculation happens independently of agent

### Phase 3: Performance Optimization (Future)

**Caching grounding_strength:**

For performance, optionally cache grounding_strength calculations:

```cypher
// Materialized view pattern (recalculated periodically)
(:Concept {
  grounding_strength_cached: 0.768,
  grounding_cache_date: "2025-01-24T10:30:00Z",
  grounding_cache_ttl: 3600  // seconds
})
```

**Cache invalidation:**
- Invalidate when new SUPPORTS or CONTRADICTS edges added to concept
- Or use TTL (time-to-live) approach: recalculate every N seconds
- Trade-off: staleness vs query performance

**Monitoring metrics:**
- Average grounding_strength across all concepts
- Distribution of grounding_strength (histogram)
- Concepts with grounding < 0.20 (count trending over time)
- Query performance with/without caching

## Examples

### Example 1: Neo4j → Apache AGE (Actual)

**Initial state (2025-10-08):**
```
(:Concept {label: "System uses Neo4j"})
  ← SUPPORTS ← (12 evidence instances from docs, avg confidence 0.85)

Grounding calculation:
  support_weight: 12 × 0.85 = 10.2
  contradict_weight: 0
  grounding_strength: 10.2 / 10.2 = 1.00 (fully supported)
```

**After ingestion (2025-01-24):**
```
(:Concept {label: "System uses Neo4j"})
  ← SUPPORTS ← (12 evidence instances from old docs, avg confidence 0.85)
  ← CONTRADICTS ← (47 evidence instances from new docs, avg confidence 0.72)

Grounding calculation:
  support_weight: 12 × 0.85 = 10.2
  contradict_weight: 47 × 0.72 = 33.84
  total_weight: 44.04
  grounding_strength: 10.2 / 44.04 = 0.232 (23% support, 77% contradiction)
```

**Optional agent context:**
```json
{
  "interpretation": "Temporal analysis shows Neo4j references end 2025-10-08. ADR-016 explicitly documents migration to Apache AGE on 2025-10-09. Current codebase (age_client.py) and all recent documentation reference Apache AGE. Neo4j represents historical state, not current architecture.",
  "alternative_concept": "System uses Apache AGE + PostgreSQL",
  "alternative_grounding": 0.901,
  "temporal_context": "Historical",
  "confidence": 0.95
}
```

**Query behavior (automatic):**
```cypher
// Default query (grounding >= 0.20)
MATCH (c:Concept)
// ... calculate grounding_strength ...
WHERE grounding_strength >= 0.20
RETURN c
// "System uses Neo4j" has grounding 0.232 → INCLUDED (just above threshold)

// Stricter query (grounding >= 0.50)
MATCH (c:Concept)
// ... calculate grounding_strength ...
WHERE grounding_strength >= 0.50
RETURN c
// "System uses Neo4j" has grounding 0.232 → EXCLUDED

// Find weakly-grounded concepts
WHERE grounding_strength < 0.30
// "System uses Neo4j" appears here for investigation
```

**No concept modification needed** - grounding_strength calculated dynamically at query time.

### Example 2: Multiple Thresholds for Different Use Cases

**Scenario:** Query with different grounding thresholds

**Concept states:**
```
"Similarity threshold is 0.85" → grounding: 0.90 (code + docs)
"Similarity threshold is 0.75" → grounding: 0.35 (old docs)
"Similarity threshold is 0.80" → grounding: 0.28 (mixed references)
```

**Query behaviors:**

```cypher
// High-confidence query (production use)
WHERE grounding_strength >= 0.80
→ Returns: "Similarity threshold is 0.85" only

// Medium-confidence query (general use)
WHERE grounding_strength >= 0.50
→ Returns: "Similarity threshold is 0.85" only

// Low-confidence query (include uncertain)
WHERE grounding_strength >= 0.20
→ Returns: All three concepts (investigation mode)

// Find contradictory concepts (analysis)
WHERE grounding_strength < 0.40
→ Returns: "0.75" and "0.80" concepts (needs investigation)
```

**LLM receives context:**
```
High-grounding concept: "Similarity threshold is 0.85" (grounding: 0.90)
Weakly-grounded alternatives: "0.75" (grounding: 0.35), "0.80" (grounding: 0.28)

Synthesize response: "What is the similarity threshold?"
Expected: "The system uses 0.85 as the similarity threshold (verified in code)."
```

### Example 3: Automatic Reversibility - Future Architecture Change

**Current state (2025-01-24):**
```
"System uses Neo4j" → grounding: 0.232 (weakly grounded)
"System uses Apache AGE" → grounding: 0.901 (well grounded)
```

**Future ingestion (2026-06-01):**
- New ADR: "ADR-089: Neo4j Enterprise for Multi-Region HA"
- Architecture docs: "PostgreSQL + AGE for single-region, Neo4j for geo-distributed"
- Deployment guides: "Neo4j cluster configuration"

**Automatic recalculation:**
```
"System uses Neo4j"
  support_weight: 10.2 (old) + 29.75 (new) = 39.95
  contradict_weight: 33.84 (unchanged)
  grounding_strength: 39.95 / 73.79 = 0.541 (54% support - improved!)
```

**Query behavior automatically changes:**
```cypher
// Before: grounding was 0.232
WHERE grounding_strength >= 0.50
→ Excluded

// After: grounding is 0.541
WHERE grounding_strength >= 0.50
→ Included (automatically, no manual intervention!)
```

**Developer investigates:**
- Runs: `kg admin grounding-analysis`
- Finds: Both "Neo4j" (0.541) and "Apache AGE" (0.901) have good grounding
- Realizes: Context matters - both are true in different scenarios

**Solution (concept refinement):**
- Split concept: "System uses Neo4j" → two more specific concepts
  - "System uses Neo4j for geo-distributed deployment" (grounding: 0.89)
  - "System uses Apache AGE for single-region deployment" (grounding: 0.92)
- Both well-grounded, no contradiction, clearer semantics

## Consequences

### Positive

✅ **Always current:** Grounding strength reflects latest edge weights at every query
✅ **No state management:** No marking/unmarking, no status fields, no timestamps
✅ **Automatic reversibility:** Truth shifts automatically as evidence accumulates
✅ **No query paradox:** Lowering threshold always finds weakly-grounded concepts
✅ **Continuous scores:** 0.0-1.0 range, not binary relevant/irrelevant
✅ **Adjustable filtering:** Different queries use different thresholds (0.20, 0.50, 0.80)
✅ **Pure mathematics:** Core mechanism requires no agent or human intervention
✅ **Statistical soundness:** Grounded in force vector summing (confidence weights)
✅ **Non-destructive:** All concepts preserved, filtering happens at query time
✅ **Philosophically sound:** Acknowledges Gödelian incompleteness through continuous probability
✅ **Performance:** Can cache grounding_strength for frequently-queried concepts (optional)
✅ **No cascading updates:** Each concept's score is independent

### Negative

⚠️ **Query overhead:** Must calculate grounding_strength for each concept (mitigated by caching)
⚠️ **Threshold selection:** Default 0.20 may not suit all domains or queries
⚠️ **No explicit marking:** Concepts don't have "this is wrong" labels (feature, not bug)
⚠️ **Agent context optional:** LLMs don't get interpretive context unless explicitly requested
⚠️ **Temporal information lost:** Can't track "when did grounding drop below threshold?"

### Trade-offs

**Computation vs Storage:**
- **Query-time calculation:** No storage overhead, always current, but adds query latency
- **Cached grounding:** Faster queries, but cache invalidation complexity
- **Current choice:** Query-time (prefer correctness over speed initially)

**Threshold Flexibility vs Consistency:**
- **Adjustable thresholds:** Different queries use different confidence levels (flexible)
- **Fixed threshold:** All queries use same standard (consistent)
- **Current choice:** Adjustable per query (0.20 default, user can override)

**Pure Math vs Agent Context:**
- **Pure math:** Fast, deterministic, no API costs, but no interpretation
- **With agent:** Interpretive context for LLMs, but API costs and latency
- **Current choice:** Pure math by default, agent context optional enhancement

**Continuous Scores vs Binary Labels:**
- **Continuous (0.0-1.0):** Nuanced, flexible filtering, but harder to understand at a glance
- **Binary (relevant/irrelevant):** Simple, clear, but loses information about degree of grounding
- **Current choice:** Continuous (preserves information, enables flexible querying)

## Alternatives Considered

### 1. Temporal Versioning (Rejected)

**Approach:** Track concept versions with timestamps, always use newest

**Why rejected:**
- Doesn't handle out-of-order ingestion (old docs ingested after new ones)
- Doesn't account for evidence strength
- Still requires deciding "which version is authoritative?"

### 2. Source Authority Ranking (Rejected)

**Approach:** Rank sources (codebase > ADRs > docs > notes), trust higher-ranked

**Why rejected:**
- Requires manual source classification
- Brittle: source authority can shift
- Doesn't handle cross-source contradictions well

### 3. Majority Vote (Rejected)

**Approach:** Simple count: most edges wins

**Why rejected:**
- One high-quality source should outweigh many low-quality ones
- Doesn't account for confidence scores
- No way to handle ties

### 4. Bayesian Belief Networks (Considered)

**Approach:** Model concepts as probability distributions, update with Bayes' theorem

**Why deferred:**
- Mathematically elegant but complex to implement
- Requires prior probability estimates
- May revisit in Phase 3 if edge-count approach proves insufficient

### 5. Static IRRELEVANT Marking (Rejected)

**Approach:** Mark concepts as IRRELEVANT when contradiction ratio ≥ 0.80, exclude from default queries

**Implementation:**
```cypher
(:Concept {
  status: "IRRELEVANT",
  marked_date: timestamp,
  marked_reason: text
})

// Queries
WHERE c.status <> 'IRRELEVANT' OR c.status IS NULL
```

**Why rejected:**

❌ **Query paradox:** If we exclude IRRELEVANT concepts from queries, how do we find them to re-evaluate when new evidence arrives?

❌ **Stale state:** Marking freezes a point-in-time decision, but edges continue to accumulate. A concept marked IRRELEVANT yesterday might become relevant today.

❌ **State management complexity:** Need to track marked_date, marked_reason, reinstated_date, reinstated_reason - significant bookkeeping overhead.

❌ **Cascading updates:** When reinstating a concept, must trigger re-evaluation of adjacent concepts - complex dependency management.

❌ **Binary thinking:** Either RELEVANT or IRRELEVANT - loses nuance. What about concepts with 40% support? 60% support?

❌ **Agent dependency:** Requires agent introspection for every mark/unmark operation - API costs and latency.

**Dynamic grounding_strength solves all these problems:**
- ✅ Always findable (just lower threshold)
- ✅ Always current (recalculated at query time)
- ✅ No state management (no bookkeeping)
- ✅ No cascading (independent scores)
- ✅ Continuous spectrum (0.0-1.0)
- ✅ Pure mathematics (no agent required)

## Related Decisions

- **ADR-025:** Dynamic relationship vocabulary - establishes CONTRADICTS edge type
- **ADR-030:** Concept deduplication - prevents duplicate concepts, complements contradiction resolution
- **ADR-032:** Confidence thresholds - similar statistical approach for relationship confidence
- **ADR-002:** Node fitness scoring - early concept quality metrics

## Future Considerations

### 1. Weighted Edge Confidence

Not all CONTRADICTS edges are equal:
- Code contradiction (confidence: 0.95) > Documentation contradiction (confidence: 0.70)
- Weight edges by confidence scores in ratio calculation

### 2. Temporal Decay

Older evidence may be less relevant:
- Apply decay function: `weight = base_confidence * e^(-λt)`
- Recent evidence weighted higher automatically

### 3. Cross-Ontology Contradiction Detection

Current design: operates within single ontology
Future: detect contradictions across ontologies
- "Project A says X" vs "Project B says not-X"
- May indicate domain-specific variation, not true contradiction

### 4. Contradiction Cascade Visualization

Build UI showing:
- Concept with high contradiction ratio
- Visual network of SUPPORTS vs CONTRADICTS edges
- Agent reasoning explanation
- Timeline of evidence accumulation

### 5. Automated Concept Refinement

When contradictions persist even after introspection:
- Agent suggests concept split (Example 3 above)
- "System uses Neo4j" → two more specific concepts
- Reduces spurious contradictions

## References

- **Darwin Gödel Machine:** Zhang, J., Hu, S., Lu, C., Lange, R., Clune, J. "Darwin Gödel Machine: Open-Ended Evolution of Self-Improving Agents" (2025) - https://arxiv.org/abs/2505.22954
- **Original Gödel Machine:** Schmidhuber, J. "Gödel Machines: Fully Self-Referential Optimal Universal Self-Improvers" (2007) - https://arxiv.org/abs/cs/0309048
- **Gödel's Incompleteness Theorems:** https://plato.stanford.edu/entries/goedel-incompleteness/
- **Evolutionary Epistemology:** Campbell, Donald T. "Evolutionary Epistemology" (1974)
- **Statistical Significance (Three Sigma Rule):** https://en.wikipedia.org/wiki/68%E2%80%9395%E2%80%9399.7_rule
- **Bayesian Belief Networks:** Pearl, Judea. "Probabilistic Reasoning in Intelligent Systems" (1988)
- **Neo4j → Apache AGE example:** This conversation (2025-01-24)
- **Project page:** https://sakana.ai/dgm/
- **Code repository:** https://github.com/jennyzzt/dgm

## Validation & Testing

### Test Scenarios

**1. Dynamic Grounding Calculation (Neo4j example)**
- Ingest 12 Neo4j references → concept created
- Calculate grounding_strength: verify `grounding_strength ≈ 1.0` (fully supported, no contradictions)
- Ingest 47 Apache AGE references with CONTRADICTS edges
- Recalculate grounding_strength: verify `grounding_strength ≈ 0.232` (23% support, 77% contradiction)
- Verify: grounding_strength calculation uses weighted sums, not edge counts
- Verify: total_weight = support_weight + contradict_weight ≈ 44.04

**2. Query Threshold Filtering (Default threshold = 0.20)**
- Query with default threshold (min_grounding=0.20)
- Verify: Neo4j concept INCLUDED (grounding 0.232 > 0.20 threshold)
- Query with stricter threshold (min_grounding=0.30)
- Verify: Neo4j concept EXCLUDED (grounding 0.232 < 0.30 threshold)
- Query with lenient threshold (min_grounding=0.10)
- Verify: Neo4j concept INCLUDED (grounding 0.232 > 0.10 threshold)

**3. Automatic Reversal (No Manual Intervention)**
- Initial state: Neo4j concept has grounding_strength = 0.232
- Ingest 40 new documents with SUPPORTS edges for Neo4j (future architecture change)
- Recalculate grounding_strength: verify `grounding_strength ≈ 0.541` (54% support)
- Query with threshold (min_grounding=0.50)
- Verify: Neo4j concept now INCLUDED (automatic, no marking/unmarking needed)
- Verify: No agent interaction required for reversal

**4. Weakly-Grounded Concept Analysis**
- Query for concepts with grounding_strength < 0.30
- Verify: Returns concepts that may need investigation
- Verify: Concepts remain in graph (non-destructive)
- Optional: Generate agent context for interpretation
- Verify: Agent provides context but doesn't modify graph structure

**5. Performance Testing**
- Run grounding_strength calculation on 1000 concepts
- Verify: Query completes in <100ms (depth=1 complexity)
- Measure: Average grounding_strength across all concepts
- Verify: Distribution histogram shows reasonable spread (not all 1.0 or 0.0)

**6. Edge Confidence Weighting**
- Create concept with 10 SUPPORTS edges (confidence 0.9 each) = 9.0 weight
- Create concept with 50 CONTRADICTS edges (confidence 0.2 each) = 10.0 weight
- Calculate grounding_strength: verify ≈ 0.474 (9.0 / 19.0)
- Verify: High-confidence supports outweigh low-confidence contradictions
- Verify: Weighted approach prevents count-based gaming

### Metrics to Track

- **Grounding distribution:** Histogram of grounding_strength values (0.0-1.0)
- **Query performance:** Average calculation time for grounding_strength (target: <50ms)
- **Threshold effectiveness:** % of concepts filtered at different thresholds (0.10, 0.20, 0.30, 0.50)
- **Reversal frequency:** How often grounding_strength crosses thresholds over time
- **Edge weight distribution:** Average confidence scores for SUPPORTS vs CONTRADICTS edges
- **Cache hit rate:** If caching implemented (Phase 3), track cache effectiveness

## Implementation Status

**BLOCKED:** Requires ADR-045 (Unified Embedding Generation) to be implemented first.

**ADR-045 Prerequisites:**
- [ ] Phase 1: Implement EmbeddingWorker service
- [ ] Phase 2: Initialize embeddings for 30 builtin types
- [ ] Phase 3: Verify all vocabulary types have embeddings

**Once ADR-045 Complete:**
- [ ] Phase 1: Embedding-Based Grounding Calculation
  - [ ] Implement `calculate_grounding_strength_semantic()` in AGEClient
  - [ ] Use embedding similarity instead of hard-coded polarity
  - [ ] Add `min_grounding` parameter to query API endpoints
  - [ ] Add grounding_strength to concept query responses
  - [ ] Add admin endpoint: `GET /admin/grounding-analysis` (list weakly-grounded concepts)
  - [ ] Validate with production edge types (SUPPORTS, ENABLES, etc.)
- [ ] Phase 2: API Integration
  - [ ] Update ConceptDetailsResponse model with grounding_strength field
  - [ ] Update concept details endpoint to calculate grounding
  - [ ] Update search endpoint to optionally include grounding
  - [ ] Update TypeScript types and MCP tools
- [ ] Phase 3: Agent Context Generation (Optional Enhancement)
  - [ ] Build agent context generation prompt
  - [ ] Implement `POST /admin/agent-context/{concept_id}` endpoint
  - [ ] Add temporal analysis logic (historical vs current)
  - [ ] Add alternative concept suggestion (higher grounding)
- [ ] Phase 4: Performance Optimization (Future)
  - [ ] Implement optional caching strategy (materialized grounding_strength)
  - [ ] Add cache invalidation on edge changes
  - [ ] Build monitoring dashboard for grounding distribution
  - [ ] Add grounding_strength trend tracking (temporal analysis)

**Next Steps:**
1. **Implement ADR-045 first** (unified embedding generation)
2. Initialize embeddings for builtin vocabulary types
3. Implement embedding-based grounding calculation
4. Test with production edge types (SUPPORTS, ENABLES, ENHANCES, etc.)
5. Gather metrics on grounding distribution in production graph

---

**Last Updated:** 2025-01-25 (Added ADR-045 dependency and embedding-based approach)
**Next Review:** After ADR-045 implementation<|MERGE_RESOLUTION|>--- conflicted
+++ resolved
@@ -1,11 +1,7 @@
 # ADR-044: Probabilistic Truth Convergence Through Contradiction Resolution
 
 **Status:** Proposed
-<<<<<<< HEAD
-**Date:** 2025-01-24 (Updated: 2025-01-25)
-=======
-**Date:** 2025-10-24
->>>>>>> 93ffa788
+**Date:** 2025-10-24 (Updated: 2025-10-25)
 **Authors:** System Architecture Team
 **Related:** ADR-025 (Dynamic Relationship Vocabulary), ADR-030 (Concept Deduplication), ADR-032 (Confidence Thresholds), **ADR-045 (Unified Embedding Generation - DEPENDENCY)**, ADR-046 (Grounding-Aware Vocabulary Management)
 
